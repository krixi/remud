use std::{
    io::{self},
    path::Path,
    sync::{
        atomic::{AtomicU16, Ordering},
        mpsc,
    },
    time::Duration,
};

use once_cell::sync::Lazy;
use remud_lib::{run_remud, RemudError, WebOptions};
use telnet::{NegotiationAction, Telnet, TelnetEvent, TelnetOption};
use tokio::time::timeout;
use tracing_subscriber::{fmt::MakeWriter, EnvFilter, FmtSubscriber};

static PORT_COUNTER: Lazy<AtomicU16> = Lazy::new(|| AtomicU16::new(49152));
pub static TRACING: Lazy<()> = Lazy::new(|| {
    let default_filter_level = "remud_test=info,remud_lib=debug".to_string();

    init_subscriber(default_filter_level, TestWriter::default());
});

pub struct Server {
    telnet: u16,
    web: u16,
    #[allow(dead_code)]
    runtime: tokio::runtime::Runtime,
    ready: Option<tokio::sync::mpsc::Receiver<()>>,
}

impl Server {
    pub fn telnet(&self) -> u16 {
        self.telnet
    }

    pub fn web(&self) -> u16 {
        self.web
    }

    pub fn ready(&mut self) {
        let mut ready = self.ready.take().unwrap();

        let (result, ready) = self.runtime.block_on(async move {
            let result = timeout(Duration::from_secs(5), ready.recv()).await;
            (result, ready)
        });

        self.ready = Some(ready);

        match result {
            Ok(_) => (),
            Err(e) => {
                panic!("server failed to restart: {}", e);
            }
        }
    }

    pub fn new_connect<S1: AsRef<str>, S2: AsRef<str>>(
        player: S1,
        password: S2,
    ) -> (Server, TelnetPlayer) {
        let mut server = Server::default();
        let telnet = server.create_user(player, password);
        (server, telnet)
    }

    pub fn restart(&mut self, mut client: TelnetPlayer) -> TelnetPlayer {
        client.send("restart");
        let (player, password) = (client.player.clone(), client.password.clone());
        drop(client);

        self.ready();
        self.login_user(player, password)
    }

    pub fn create_user<S1: AsRef<str>, S2: AsRef<str>>(
        &mut self,
        player: S1,
        password: S2,
    ) -> TelnetPlayer {
        let mut connection = TelnetConnection::new(self.telnet());

        connection.info("create user");
        connection.recv_contains("Connected to");
        connection.recv_contains("Name?");
        connection.recv_prompt();
        connection.send(player.as_ref());
        connection.recv_contains("New user detected.");
        connection.recv_contains("Password?");
        connection.recv_prompt();
        connection.send(password.as_ref());
        connection.recv_contains("Password accepted.");
        connection.recv_contains("Verify?");
        connection.recv_prompt();
        connection.send(password.as_ref());
        connection.recv_contains("Password verified.");
        connection.recv_contains("Welcome to City Six.");
        connection.recv(); // ignore the look that happens when we log in
        connection.recv_prompt();

        TelnetPlayer {
            player: player.as_ref().to_string(),
            password: password.as_ref().to_string(),
            connection,
        }
    }

    pub fn login_user<S1: AsRef<str>, S2: AsRef<str>>(
        &mut self,
        player: S1,
        password: S2,
    ) -> TelnetPlayer {
        let mut connection = TelnetConnection::new(self.telnet());

<<<<<<< HEAD
        connection.info("login user");
=======
        connection.info("create user");
        connection.recv_contains("Connected to");
>>>>>>> 8267d83d
        connection.recv_contains("Name?");
        connection.recv_prompt();
        connection.send(player.as_ref());
        connection.recv_contains("User located.");
        connection.recv_contains("Password?");
        connection.recv_prompt();
        connection.send(password.as_ref());
        connection.recv_contains("Password verified.");
        connection.recv_contains("Welcome to City Six.");
        connection.recv(); // ignore the look that happens when we log in
        connection.recv_prompt();

        TelnetPlayer {
            player: player.as_ref().to_string(),
            password: password.as_ref().to_string(),
            connection,
        }
    }
}

impl Default for Server {
    fn default() -> Self {
        Lazy::force(&TRACING);

        let (tx, rx) = mpsc::channel();

        let runtime = tokio::runtime::Builder::new_multi_thread()
            .enable_all()
            .worker_threads(1)
            .build()
            .unwrap();

        runtime.spawn(async move {
            let external_tx = tx;
            let mut telnet_port ;
            let mut web_port ;

            let ready_rx = 'connect_loop: loop {
                telnet_port = PORT_COUNTER.fetch_add(1, Ordering::SeqCst);
                web_port = PORT_COUNTER.fetch_add(1, Ordering::SeqCst);

                let web = WebOptions::new(web_port, Path::new("./keys"), vec!["http://localhost"], None);
                let (ready_tx, mut ready_rx) = tokio::sync::mpsc::channel(16);

                let spawn = tokio::spawn(async move {
                    run_remud(None, telnet_port, web, Some(ready_tx)).await
                });

                tokio::select! {
                    join_result = spawn => {
                        match join_result {
                            Ok(remud_result) => {
                                match remud_result {
                                    // ReMUD did not stop to listen for requests and the run function returned early.
                                    Ok(_) => panic!("ReMUD exited early"),
                                    Err(e) => match e {
                                        RemudError::TelnetError(_) => {
                                            tracing::info!("port {} or {} in use, selecting next ports", telnet_port, web_port);
                                        },
                                        e => panic!("ReMUD failed to start: {}", e)
                                    }
                                }
                            }
                            Err(_) => {
                                panic!("Failed to join ReMUD task")
                            }
                        }
                    }
                    _ = ready_rx.recv() => {
                        break 'connect_loop ready_rx
                    }
                }
            };

            external_tx.send((telnet_port, web_port, ready_rx)).unwrap_or_else(|e| panic!("failed to start server: {}", e));
        });

        let (telnet, web, ready_rx) = rx
            .recv_timeout(Duration::from_secs(5))
            .unwrap_or_else(|e| panic!("failed to receive server init message: {}", e));

        Server {
            telnet,
            web,
            runtime,
            ready: Some(ready_rx),
        }
    }
}

pub struct TelnetConnection {
    connection: Telnet,
}

impl TelnetConnection {
    // Creates a new client and performs initial TELNET options negotiation.
    fn new(port: u16) -> Self {
        // set up connection
        let mut connection =
            Telnet::connect(("127.0.0.1", port), 1024).expect("failed to connect to ReMUD");

        if let TelnetEvent::Negotiation(NegotiationAction::Do, TelnetOption::TTYPE) = connection
            .read_timeout(Duration::from_secs(1))
            .expect("did not receive DO TTYPE")
        {
            connection.negotiate(NegotiationAction::Wont, TelnetOption::TTYPE);
        } else {
            panic!("received unexpected message waiting for DO TTYPE");
        }

        TelnetConnection { connection }
    }

    pub fn info<S: AsRef<str>>(&mut self, text: S) {
        if !text.as_ref().is_empty() {
            tracing::info!("---------- {} ----------", text.as_ref());
        }
    }

    pub fn send<S: AsRef<str>>(&mut self, line: S) {
        self.connection
            .write(format!("{}\r\n", line.as_ref()).as_bytes())
            .unwrap_or_else(|_| panic!("failed to send '{}'", line.as_ref()));
    }

    pub fn recv(&mut self) -> String {
        let event = self
            .connection
            .read_timeout(Duration::from_secs(5))
            .unwrap_or_else(|_| panic!("failed to read from telnet connection",));

        if let TelnetEvent::Data(data) = event {
            String::from_utf8(data.to_vec()).expect("server sent invalid UTF-8 string")
        } else {
            panic!(
                "did not receive expected DATA event, got this instead: {:?}",
                event
            );
        }
    }

    pub fn recv_contains<S: AsRef<str>>(&mut self, text: S) {
        let message = self.recv();
        assert!(
            message.contains(text.as_ref()),
            "did not find '{}' in message {:?}",
            text.as_ref(),
            message,
        )
    }

    pub fn recv_contains_all<S: AsRef<str>>(&mut self, msgs: Vec<S>) {
        let message = self.recv();
        for text in msgs.iter() {
            assert!(
                message.contains(text.as_ref()),
                "did not find '{}' in message {:?}",
                text.as_ref(),
                message,
            )
        }
    }
    pub fn recv_contains_none<S: AsRef<str>>(&mut self, msgs: Vec<S>) {
        let message = self.recv();
        for text in msgs.iter() {
            assert!(
                !message.contains(text.as_ref()),
                "found unwanted '{}' in message {:?}",
                text.as_ref(),
                message,
            )
        }
    }

    pub fn recv_prompt(&mut self) {
        self.recv_contains(">");
    }
}

pub struct TelnetPlayer {
    player: String,
    password: String,
    connection: TelnetConnection,
}

impl std::ops::Deref for TelnetPlayer {
    type Target = TelnetConnection;

    fn deref(&self) -> &Self::Target {
        &self.connection
    }
}

impl std::ops::DerefMut for TelnetPlayer {
    fn deref_mut(&mut self) -> &mut Self::Target {
        &mut self.connection
    }
}

impl TelnetPlayer {
    pub fn test<S1: AsRef<str>, S2: AsRef<str>, S3: AsRef<str>>(
        &mut self,
        scenario: S1,
        command: S2,
        response_contains: Vec<S3>,
    ) {
        self.validate(scenario, command, Validate::Includes(response_contains));
    }

    pub fn test_many<S1: AsRef<str>, S2: AsRef<str>, S3: AsRef<str> + Clone>(
        &mut self,
        scenario: S1,
        command: S2,
        response_contains: Vec<Vec<S3>>,
    ) {
        self.info(scenario);
        self.send(command);
        for expected in response_contains.iter() {
            self.recv_contains_all(expected.clone());
        }
        self.recv_prompt();
    }

    pub fn test_exclude<S1: AsRef<str>, S2: AsRef<str>, S3: AsRef<str>>(
        &mut self,
        scenario: S1,
        command: S2,
        response_excludes: Vec<S3>,
    ) {
        self.validate(scenario, command, Validate::Excludes(response_excludes));
    }

    fn validate<S1: AsRef<str>, S2: AsRef<str>, S3: AsRef<str>>(
        &mut self,
        scenario: S1,
        command: S2,
        validate: Validate<S3>,
    ) {
        self.info(scenario);
        self.send(command);

        let (is_include, items) = match validate {
            Validate::Includes(items) => (true, items),
            Validate::Excludes(items) => (false, items),
        };

        if is_include {
            self.recv_contains_all(items);
        } else {
            self.recv_contains_none(items);
        }
        self.recv_prompt();
    }
}

enum Validate<S: AsRef<str>> {
    Includes(Vec<S>),
    Excludes(Vec<S>),
}

#[derive(Default)]
pub struct TestWriter {}

impl io::Write for TestWriter {
    fn write(&mut self, buf: &[u8]) -> io::Result<usize> {
        print!("{}", String::from_utf8(buf.to_vec()).unwrap());

        Ok(buf.len())
    }

    fn flush(&mut self) -> io::Result<()> {
        Ok(())
    }
}

impl MakeWriter for TestWriter {
    type Writer = Self;

    fn make_writer(&self) -> Self::Writer {
        TestWriter::default()
    }
}

pub fn init_subscriber(env_filter: String, sink: impl MakeWriter + Send + Sync + 'static) {
    let env_filter =
        EnvFilter::try_from_default_env().unwrap_or_else(|_| EnvFilter::new(env_filter));

    FmtSubscriber::builder()
        .with_env_filter(env_filter)
        .with_writer(sink)
        .with_level(true)
        .init();
}<|MERGE_RESOLUTION|>--- conflicted
+++ resolved
@@ -113,12 +113,8 @@
     ) -> TelnetPlayer {
         let mut connection = TelnetConnection::new(self.telnet());
 
-<<<<<<< HEAD
         connection.info("login user");
-=======
-        connection.info("create user");
         connection.recv_contains("Connected to");
->>>>>>> 8267d83d
         connection.recv_contains("Name?");
         connection.recv_prompt();
         connection.send(player.as_ref());
