use crate::{
    engine::{
        client::ClientEvent,
        db::{AuthDb, GameDb},
        fsm::{
            hash_input, update_password::UpdatePasswordFsm, verify_len, verify_password, Fsm,
            FsmBuilder, FsmState, Params, State, TransitionAction, UpdateResult, VerifyError,
        },
        name_valid,
    },
    world::action::{observe::Look, system::Login, Action},
};

use bevy_ecs::prelude::Entity;
use std::{
    fmt::Debug,
};

static DEFAULT_LOGIN_ERROR: &str = "|Red1|Error retrieving user.|-|";
static DEFAULT_PASSWORD_ERROR: &str = "|Red1|Verification failed.|-|";

pub struct ClientLoginFsm {
    fsm: Fsm<Transition, StateId, ClientState>,
    data: ClientState,
}

impl ClientLoginFsm {
    pub async fn on_update(
        &mut self,
        event: ClientEvent<'_>,
        params: &mut Params<'_>,
    ) -> Option<UpdateResult> {
        if let Ok(event) = event.try_into() {
            Some(self.fsm.on_update(event, &mut self.data, params).await)
        } else {
            None
        }
    }

    pub fn player(&self) -> Option<Entity> {
        self.data.player()
    }
}

// this state machine will always have the same shape, and there's only one of them,
// so implement default to construct it.
impl Default for ClientLoginFsm {
    fn default() -> Self {
        let fsm = FsmBuilder::new()
            .with_state(Box::new(NotConnectedState::default()))
            .with_state(Box::new(ConnectionReady::default()))
            .with_state(Box::new(LoginNameState::default()))
            .with_state(Box::new(LoginPasswordState::default()))
            .with_state(Box::new(FailLoginState::default()))
            .with_state(Box::new(CreatePasswordState::default()))
            .with_state(Box::new(VerifyPasswordState::default()))
            .with_state(Box::new(FailPasswordState::default()))
            .with_state(Box::new(SpawnPlayerState::default()))
            .with_state(Box::new(CreateNewPlayerState::default()))
            .with_state(Box::new(InGameState::default()))
            .build();

        ClientLoginFsm {
            fsm: fsm.unwrap(),
            data: ClientState::default(),
        }
    }
}

#[derive(Debug, Hash, Eq, PartialEq, Clone)]
pub enum Transition {
    Disconnect,
    Ready,
    BeginLogin,
    FailLogin,
    ExistsOffline(String),
    PlayerDoesNotExist(String),
    CreatedPassword(String),
    VerifiedPassword,
    FailPassword,
    BeginPassword,
    PlayerCreated,
    PlayerLoaded(Entity),
}

impl From<Transition> for TransitionAction<Transition> {
    fn from(tx: Transition) -> Self {
        TransitionAction::Transition(tx)
    }
}

impl<'a> TryFrom<ClientEvent<'a>> for Transition {
    type Error = ();

    fn try_from(value: ClientEvent<'a>) -> Result<Self, Self::Error> {
        let event = match value {
            ClientEvent::Disconnect => Transition::Disconnect,
            ClientEvent::PasswordHash(hash) => match hash {
                Some(hash) => Transition::CreatedPassword(hash),
                None => Transition::FailPassword,
            },
            ClientEvent::PasswordVerification(verified) => match verified {
                Some(true) => Transition::VerifiedPassword,
                None | Some(false) => Transition::FailPassword,
            },
            ClientEvent::Ready => Transition::Ready,
            _ => return Err(()),
        };

        Ok(event)
    }
}

#[derive(Debug, Hash, Eq, PartialEq, Copy, Clone, Ord, PartialOrd)]
pub enum StateId {
    NotConnected,
    ConnectionReady,
    LoginName,
    LoginPassword,
    FailLogin,
    CreatePassword,
    VerifyPassword,
    FailPassword,
    CreateNewPlayer,
    SpawnPlayer,
    InGame,
}

#[derive(Default)]
pub struct ClientState {
    pub username: Option<String>,
    pub pw_hash: Option<String>,
    pub player: Option<Entity>,
}

impl ClientState {
    pub fn player(&self) -> Option<Entity> {
        self.player
    }

    pub fn clear(&mut self) {
        *self = ClientState::default();
    }
}

impl FsmState<Transition> for ClientState {
    fn update(&mut self, tx: &Transition) {
        match tx {
            Transition::CreatedPassword(hash) => self.pw_hash = Some(hash.to_owned()),
            Transition::ExistsOffline(name) => self.username = Some(name.to_owned()),
            Transition::PlayerDoesNotExist(name) => self.username = Some(name.to_owned()),
            Transition::PlayerLoaded(player) => {
                tracing::info!("setting player");
                self.player = Some(*player)
            }
            _ => (),
        }
    }
}

// Not connected (default) state.
#[derive(Default)]
pub struct NotConnectedState {}

#[async_trait::async_trait]
impl State<Transition, StateId, ClientState> for NotConnectedState {
    fn id(&self) -> StateId {
        StateId::NotConnected
    }

    fn output_state(&self, next: &Transition) -> Option<StateId> {
        match next {
            Transition::Ready => Some(StateId::ConnectionReady),
            Transition::Disconnect => Some(StateId::NotConnected),
            _ => None,
        }
    }

    async fn on_enter<'a>(&mut self, data: &mut ClientState, _params: &'a mut Params<'_>) {
        data.clear();
    }
}

#[derive(Default)]
pub struct ConnectionReady {}

#[async_trait::async_trait]
impl State<Transition, StateId, ClientState> for ConnectionReady {
    fn id(&self) -> StateId {
        StateId::ConnectionReady
    }

    fn output_state(&self, next: &Transition) -> Option<StateId> {
        match next {
            Transition::BeginLogin => Some(StateId::LoginName),
            Transition::Disconnect => Some(StateId::NotConnected),
            _ => None,
        }
    }

    fn keep_going(&self) -> bool {
        true
    }

    async fn on_enter<'a>(&mut self, _data: &mut ClientState, params: &'a mut Params<'_>) {
        params
            .send(vec![
                "|SteelBlue3|Connected to|-| |white|ucs://uplink.six.city|-|",
                "",
            ])
            .await;
    }

    async fn process<'a>(
        &mut self,
        _input: Option<&str>,
        _data: &mut ClientState,
        _params: &'a mut Params<'_>,
    ) -> Option<TransitionAction<Transition>> {
        Some(Transition::BeginLogin.into())
    }
}

// in this state we introduce ourselves
#[derive(Default)]
pub struct LoginNameState {}

#[async_trait::async_trait]
impl State<Transition, StateId, ClientState> for LoginNameState {
    fn id(&self) -> StateId {
        StateId::LoginName
    }

    fn output_state(&self, next: &Transition) -> Option<StateId> {
        match next {
            Transition::Disconnect => Some(StateId::NotConnected),
            Transition::ExistsOffline { .. } => Some(StateId::LoginPassword),
            Transition::PlayerDoesNotExist { .. } => Some(StateId::CreatePassword),
            Transition::FailLogin => Some(StateId::LoginName),
            _ => None,
        }
    }

    async fn on_enter<'a>(&mut self, data: &mut ClientState, params: &'a mut Params<'_>) {
        data.username = None;
        params.send_prompt(vec!["|SteelBlue3|Name?|-|"]).await;
    }

    // handle input
    async fn process<'a>(
        &mut self,
        input: Option<&str>,
        _data: &mut ClientState,
        params: &'a mut Params<'_>,
    ) -> Option<TransitionAction<Transition>> {
        let name = input?.trim();
        if !name_valid(name) {
            params.send(vec!["Invalid username."]).await;
            return Some(Transition::FailLogin.into());
        }

        let (has_user, user_online) = match params.db.has_player(name).await {
            Ok(has_user) => (has_user, params.game_world.player_online(name)),
            Err(e) => {
                tracing::error!("player presence check error: {}", e);
                params.send(vec![DEFAULT_LOGIN_ERROR]).await;
                return Some(Transition::FailLogin.into());
            }
        };

        // was there a user and what is their connection status?
        if has_user {
            if user_online {
                params.send(vec![DEFAULT_LOGIN_ERROR]).await;
                return Some(Transition::FailLogin.into());
            }

            // they were offline
            params.send(vec!["|SteelBlue3|User located.|-|"]).await;
            return Some(Transition::ExistsOffline(name.to_string()).into());
        } else if user_online {
            // how??
            tracing::error!("player is online but not found in db: {}", name);
            params.send(vec![DEFAULT_LOGIN_ERROR]).await;
            return Some(Transition::FailLogin.into());
        }

        // they didn't exist
        params.send(vec!["|SteelBlue3|New user detected.|-|"]).await;
        return Some(Transition::PlayerDoesNotExist(name.to_string()).into());
    }
}

#[derive(Default)]
pub struct LoginPasswordState {}

#[async_trait::async_trait]
impl State<Transition, StateId, ClientState> for LoginPasswordState {
    fn id(&self) -> StateId {
        StateId::LoginPassword
    }

    fn output_state(&self, next: &Transition) -> Option<StateId> {
        match next {
            Transition::Disconnect => Some(StateId::NotConnected),
            Transition::VerifiedPassword => Some(StateId::SpawnPlayer),
            Transition::FailPassword => Some(StateId::FailLogin),
            _ => None,
        }
    }

    async fn on_enter<'a>(&mut self, data: &mut ClientState, params: &'a mut Params<'_>) {
        data.pw_hash = None;
        params
            .send_sensitive_prompt(vec!["|SteelBlue3|Password?|-|"])
            .await;
    }

    async fn process<'a>(
        &mut self,
        input: Option<&str>,
        data: &mut ClientState,
        params: &'a mut Params<'_>,
    ) -> Option<TransitionAction<Transition>> {
        let input = input?;

        if data.username.is_none() {
            params.send(vec![DEFAULT_LOGIN_ERROR]).await;
            return Some(Transition::Disconnect.into());
        }

        let name = data.username.as_deref().unwrap();

<<<<<<< HEAD
        match params.db.verify_player(name, input).await {
            Ok(verified) => {
                if verified {
                    params
                        .send(vec!["|SteelBlue3|Password verified.|-|", ""])
                        .await;
                    Some(Transition::VerifiedPassword.into())
                } else {
                    tracing::info!("verification failed for user {}", name);
                    params.send(vec![DEFAULT_PASSWORD_ERROR]).await;
                    Some(Transition::FailPassword.into())
                }
            }
            Err(e) => {
                tracing::error!("get user hash error: {:?}", e);
                params.send(vec![DEFAULT_PASSWORD_ERROR]).await;
                Some(Transition::FailPassword.into())
=======
        let hash = match params.db.player_hash(name).await {
            Ok(Some(hash)) => hash,
            Ok(None) => {
                params.send(vec![DEFAULT_LOGIN_ERROR]).await;
                return Some(Transition::FailLogin.into());
            }
            Err(e) => {
                tracing::error!("get user hash error: {:?}", e);
                params.send(vec![DEFAULT_LOGIN_ERROR]).await;
                return Some(Transition::FailLogin.into());
>>>>>>> 470fe6ca
            }
        };

        let input = input.to_string();
        let sender = params.engine_sender.clone();
        tokio::task::spawn_blocking(
            move || match verify_password(hash.as_str(), input.as_str()) {
                Ok(_) => sender.password_verification(Some(true)),
                Err(e) => match e {
                    VerifyError::Unknown(e) => {
                        tracing::error!("failed to verify password: {}", e);
                        sender.password_verification(None)
                    }
                    VerifyError::BadPassword => sender.password_verification(Some(false)),
                },
            },
        );

        None
    }
}

#[derive(Default)]
pub struct FailLoginState {}

#[async_trait::async_trait]
impl State<Transition, StateId, ClientState> for FailLoginState {
    fn id(&self) -> StateId {
        StateId::FailLogin
    }

    fn output_state(&self, next: &Transition) -> Option<StateId> {
        match next {
            Transition::BeginLogin => Some(StateId::LoginName),
            Transition::Disconnect => Some(StateId::NotConnected),
            _ => None,
        }
    }

    fn keep_going(&self) -> bool {
        true
    }

    async fn on_enter<'a>(&mut self, _data: &mut ClientState, params: &'a mut Params<'_>) {
        params.send(vec![DEFAULT_LOGIN_ERROR]).await;
    }

    async fn process<'a>(
        &mut self,
        _input: Option<&str>,
        _data: &mut ClientState,
        _params: &'a mut Params<'_>,
    ) -> Option<TransitionAction<Transition>> {
        Some(TransitionAction::Transition(Transition::BeginLogin))
    }
}

#[derive(Default)]
pub struct CreatePasswordState {}

#[async_trait::async_trait]
impl State<Transition, StateId, ClientState> for CreatePasswordState {
    fn id(&self) -> StateId {
        StateId::CreatePassword
    }

    fn output_state(&self, next: &Transition) -> Option<StateId> {
        match next {
            Transition::Disconnect => Some(StateId::NotConnected),
            Transition::CreatedPassword { .. } => Some(StateId::VerifyPassword),
            Transition::FailPassword => Some(StateId::CreatePassword),
            _ => None,
        }
    }

    async fn on_enter<'a>(&mut self, data: &mut ClientState, params: &'a mut Params<'_>) {
        data.pw_hash = None;
        params
            .send_sensitive_prompt(vec!["|SteelBlue3|Password?|-|"])
            .await;
    }

    async fn process<'a>(
        &mut self,
        input: Option<&str>,
        _data: &mut ClientState,
        params: &'a mut Params<'_>,
    ) -> Option<TransitionAction<Transition>> {
        let input = input?;

        if let Some(msg) = verify_len(input) {
            params.send(vec![msg]).await;
            return Some(Transition::FailPassword.into()); // these will be error transitions.
        }

        let password = input.to_owned();
        let sender = params.engine_sender.clone();

        tokio::task::spawn_blocking(move || match hash_input(password.as_str()) {
            Ok(hash) => sender.password_hash(Some(hash)),
            Err(e) => {
                tracing::error!("failed to hash password: {}", e);
                sender.password_hash(None)
            }
        });

        None
    }
}

#[derive(Default)]
pub struct VerifyPasswordState {}

#[async_trait::async_trait]
impl State<Transition, StateId, ClientState> for VerifyPasswordState {
    fn id(&self) -> StateId {
        StateId::VerifyPassword
    }

    fn output_state(&self, next: &Transition) -> Option<StateId> {
        match next {
            Transition::Disconnect => Some(StateId::NotConnected),
            Transition::FailPassword => Some(StateId::FailPassword),
            Transition::VerifiedPassword => Some(StateId::CreateNewPlayer),
            _ => None,
        }
    }

    async fn on_enter<'a>(&mut self, _: &mut ClientState, params: &'a mut Params<'_>) {
        params.send(vec!["|SteelBlue3|Password accepted.|-|"]).await;
        params
            .send_sensitive_prompt(vec!["|SteelBlue3|Verify?|-|"])
            .await;
    }

    async fn process<'a>(
        &mut self,
        input: Option<&str>,
        data: &mut ClientState,
        params: &'a mut Params<'_>,
    ) -> Option<TransitionAction<Transition>> {
        let input = input?;

        if data.pw_hash.is_none() {
            params.send(vec![DEFAULT_PASSWORD_ERROR]).await;
            return Some(Transition::FailPassword.into());
        }

        let hash = data.pw_hash.as_ref().unwrap().to_owned();
        let password = input.to_owned();
        let sender = params.engine_sender.clone();

        tokio::task::spawn_blocking(move || {
            match verify_password(hash.as_str(), password.as_str()) {
                Ok(_) => sender.password_verification(Some(true)),
                Err(e) => match e {
                    VerifyError::Unknown(e) => {
                        tracing::error!("failed to verify password: {}", e);
                        sender.password_verification(None)
                    }
                    VerifyError::BadPassword => sender.password_verification(Some(false)),
                },
            }
        });

        None
    }
}

#[derive(Default)]
pub struct FailPasswordState {}

#[async_trait::async_trait]
impl State<Transition, StateId, ClientState> for FailPasswordState {
    fn id(&self) -> StateId {
        StateId::FailPassword
    }

    fn output_state(&self, next: &Transition) -> Option<StateId> {
        match next {
            Transition::BeginPassword => Some(StateId::CreatePassword),
            Transition::Disconnect => Some(StateId::NotConnected),
            _ => None,
        }
    }

    fn keep_going(&self) -> bool {
        true
    }

    async fn on_enter<'a>(&mut self, _data: &mut ClientState, params: &'a mut Params<'_>) {
        params.send(vec![DEFAULT_PASSWORD_ERROR]).await;
    }

    async fn process<'a>(
        &mut self,
        _input: Option<&str>,
        _data: &mut ClientState,
        _params: &'a mut Params<'_>,
    ) -> Option<TransitionAction<Transition>> {
        Some(TransitionAction::Transition(Transition::BeginPassword))
    }
}

#[derive(Default)]
pub struct SpawnPlayerState {}

#[async_trait::async_trait]
impl State<Transition, StateId, ClientState> for SpawnPlayerState {
    fn id(&self) -> StateId {
        StateId::SpawnPlayer
    }

    fn output_state(&self, next: &Transition) -> Option<StateId> {
        match next {
            Transition::Disconnect => Some(StateId::NotConnected),
            Transition::PlayerLoaded { .. } => Some(StateId::InGame),
            Transition::FailLogin => Some(StateId::LoginName),
            _ => None,
        }
    }

    fn keep_going(&self) -> bool {
        true
    }

    async fn on_enter<'a>(&mut self, data: &mut ClientState, params: &'a mut Params<'_>) {
        params
            .send(vec!["|SteelBlue3|Password verified.|-|", ""])
            .await;
        data.player = None
    }

    async fn process<'a>(
        &mut self,
        _input: Option<&str>,
        data: &mut ClientState,
        params: &'a mut Params<'_>,
    ) -> Option<TransitionAction<Transition>> {
        if data.username.is_none() {
            params.send(vec![DEFAULT_LOGIN_ERROR]).await;
            return Some(Transition::FailLogin.into());
        }

        let name = data.username.as_ref().unwrap();

        let player = match params
            .db
            .load_player(params.game_world.world_mut(), name.as_str())
            .await
        {
            Ok(player) => (player),
            Err(e) => {
                tracing::error!("failed to load player: {}", e);
                params.send(vec![DEFAULT_LOGIN_ERROR]).await;
                return Some(Transition::FailLogin.into());
            }
        };

        params.send(vec!["|white|Welcome to City Six.", ""]).await;
        params
            .game_world
            .player_action(Action::from(Login { actor: player }));
        params.game_world.player_action(Action::from(Look {
            actor: player,
            direction: None,
            // TODO: one-shot in the FSM to let the engine know the player is ready / in game?
        }));

        Some(Transition::PlayerLoaded(player).into())
    }
}

#[derive(Default)]
pub struct CreateNewPlayerState {}

#[async_trait::async_trait]
impl State<Transition, StateId, ClientState> for CreateNewPlayerState {
    fn id(&self) -> StateId {
        StateId::CreateNewPlayer
    }

    fn output_state(&self, next: &Transition) -> Option<StateId> {
        match next {
            Transition::Disconnect => Some(StateId::NotConnected),
            Transition::PlayerCreated => Some(StateId::SpawnPlayer),
            Transition::FailLogin => Some(StateId::LoginName),
            _ => None,
        }
    }

    fn keep_going(&self) -> bool {
        true
    }

    async fn on_enter<'a>(&mut self, _data: &mut ClientState, params: &'a mut Params<'_>) {
        params.send(vec!["|SteelBlue3|Password verified.|-|"]).await;
    }

    async fn process<'a>(
        &mut self,
        _input: Option<&str>,
        data: &mut ClientState,
        params: &'a mut Params<'_>,
    ) -> Option<TransitionAction<Transition>> {
        if data.username.is_none() || data.pw_hash.is_none() {
            params.send(vec![DEFAULT_LOGIN_ERROR]).await;
            return Some(Transition::FailLogin.into());
        }

        let name = data.username.as_ref().unwrap();
        let hash = data.pw_hash.as_ref().unwrap();
        let spawn_room = params.game_world.spawn_room();

        return match params
            .db
            .create_player(name.as_str(), hash.as_str(), spawn_room)
            .await
        {
            Ok(_) => Some(Transition::PlayerCreated.into()),
            Err(e) => {
                tracing::error!("user creation error: {}", e);
                params.send(vec![DEFAULT_LOGIN_ERROR]).await;
                Some(Transition::FailLogin.into())
            }
        };
    }

    async fn on_exit<'a>(&mut self, data: &mut ClientState, _: &'a mut Params<'_>) {
        data.pw_hash = None;
    }
}

#[derive(Default)]
pub struct InGameState {}

#[async_trait::async_trait]
impl State<Transition, StateId, ClientState> for InGameState {
    fn id(&self) -> StateId {
        StateId::InGame
    }

    fn output_state(&self, next: &Transition) -> Option<StateId> {
        match next {
            Transition::Disconnect => Some(StateId::NotConnected),
            _ => None,
        }
    }

    async fn process<'a>(
        &mut self,
        input: Option<&str>,
        data: &mut ClientState,
        params: &'a mut Params<'_>,
    ) -> Option<TransitionAction<Transition>> {
        let input = input?;

        if data.player.is_none() {
            params.send(vec!["|Red1|Disconnected.|-|"]).await;
            return Some(Transition::Disconnect.into());
        }

        if input == "password" {
            return Some(TransitionAction::PushFsm(Box::new(UpdatePasswordFsm::new(
                data.username.as_ref().unwrap().clone(),
            ))));
        }

        let player = data.player.unwrap();

        if let Err(message) = params.game_world.player_input(player, input) {
            params.send_prompt(vec![message]).await;
        }

        None
    }
}<|MERGE_RESOLUTION|>--- conflicted
+++ resolved
@@ -12,9 +12,7 @@
 };
 
 use bevy_ecs::prelude::Entity;
-use std::{
-    fmt::Debug,
-};
+use std::fmt::Debug;
 
 static DEFAULT_LOGIN_ERROR: &str = "|Red1|Error retrieving user.|-|";
 static DEFAULT_PASSWORD_ERROR: &str = "|Red1|Verification failed.|-|";
@@ -331,25 +329,6 @@
 
         let name = data.username.as_deref().unwrap();
 
-<<<<<<< HEAD
-        match params.db.verify_player(name, input).await {
-            Ok(verified) => {
-                if verified {
-                    params
-                        .send(vec!["|SteelBlue3|Password verified.|-|", ""])
-                        .await;
-                    Some(Transition::VerifiedPassword.into())
-                } else {
-                    tracing::info!("verification failed for user {}", name);
-                    params.send(vec![DEFAULT_PASSWORD_ERROR]).await;
-                    Some(Transition::FailPassword.into())
-                }
-            }
-            Err(e) => {
-                tracing::error!("get user hash error: {:?}", e);
-                params.send(vec![DEFAULT_PASSWORD_ERROR]).await;
-                Some(Transition::FailPassword.into())
-=======
         let hash = match params.db.player_hash(name).await {
             Ok(Some(hash)) => hash,
             Ok(None) => {
@@ -360,7 +339,6 @@
                 tracing::error!("get user hash error: {:?}", e);
                 params.send(vec![DEFAULT_LOGIN_ERROR]).await;
                 return Some(Transition::FailLogin.into());
->>>>>>> 470fe6ca
             }
         };
 
