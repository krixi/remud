--- conflicted
+++ resolved
@@ -12,15 +12,11 @@
 
 use std::{
     collections::HashMap,
-<<<<<<< HEAD
-    fmt, io,
-    sync::atomic::{AtomicUsize, Ordering},
-=======
     fmt,
     fs::File,
     io::{self, Read, Write},
     path::{Path, PathBuf},
->>>>>>> 899e2630
+    sync::atomic::{AtomicUsize, Ordering},
 };
 
 use acme_lib::{create_p384_key, persist::FilePersist, Certificate, Directory, DirectoryUrl};
@@ -28,7 +24,7 @@
 use bytes::{Buf, Bytes};
 use futures::{future::join_all, SinkExt, StreamExt};
 use jwt_simple::prelude::ES256KeyPair;
-use once_cell::sync::OnceCell;
+use once_cell::sync::{Lazy, OnceCell};
 use thiserror::Error;
 use tokio::{
     net::{TcpListener, TcpStream},
@@ -91,13 +87,7 @@
 
     let db = Db::new(db_path).await.map_err(EngineError::from)?;
 
-<<<<<<< HEAD
-    let (web_server, web_message_rx) = build_web_server(db.clone(), engine_tx.clone());
-
-    let mut engine = Engine::new(db, engine_rx, control_tx, web_message_rx).await?;
-=======
     let mut engine = Engine::new(db.clone(), engine_rx, control_tx, web_message_rx).await?;
->>>>>>> 899e2630
     tokio::spawn(async move {
         engine.run().await;
     });
@@ -117,13 +107,13 @@
         }
 
         // use acme and http validation
-        let web_server = build_web_server(db, web_message_tx.clone(), cors)
+        let web_server = build_web_server(db, engine_tx.clone(), web_message_tx.clone(), cors)
             .tls()
             .key(TLS_CERT.get().unwrap().private_key())
             .cert(TLS_CERT.get().unwrap().certificate());
         tokio::spawn(async move { web_server.run(([0, 0, 0, 0], web_port)).await })
     } else {
-        let web_server = build_web_server(db, web_message_tx.clone(), cors);
+        let web_server = build_web_server(db, engine_tx.clone(), web_message_tx.clone(), cors);
         tokio::spawn(async move { web_server.run(([0, 0, 0, 0], web_port)).await })
     };
 
