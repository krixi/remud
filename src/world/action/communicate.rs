use bevy_app::EventReader;
use bevy_ecs::prelude::*;

use crate::{
    into_action,
    text::Tokenizer,
    world::{
        action::Action,
        types::{
            player::{Messages, Players},
            room::Room,
            Location, Named,
        },
    },
};

pub fn parse_me(player: Entity, tokenizer: Tokenizer) -> Result<Action, String> {
    if tokenizer.rest().is_empty() {
        Err("Do what?".to_string())
    } else {
        Ok(Action::from(Emote {
            actor: player,
            emote: tokenizer.rest().to_string(),
        }))
    }
}

#[derive(Debug, Clone)]
pub struct Emote {
    pub actor: Entity,
    pub emote: String,
}

into_action!(Emote);

pub fn emote_system(
    mut action_reader: EventReader<Action>,
    emoting_query: Query<(&Named, &Location)>,
    mut present_query: Query<&mut Messages>,
    room_query: Query<&Room>,
) {
    for action in action_reader.iter() {
        if let Action::Emote(Emote { actor, emote }) = action {
            let (name, room_entity) = if let Ok((named, location)) = emoting_query.get(*actor) {
                (named.name.as_str(), location.room)
            } else {
                tracing::warn!(
                    "Entity {:?} cannot emote without Named and Location.",
                    actor
                );
                continue;
            };

            let message = format!("{} {}", name, emote);

            let room = room_query
                .get(room_entity)
                .expect("Location contains a valid room.");

            for player in &room.players {
                if let Ok(mut messages) = present_query.get_mut(*player) {
                    messages.queue(message.clone());
                }
            }
        }
    }
}

#[derive(Debug, Clone)]
pub struct Message {
    pub actor: Entity,
    pub message: String,
}

into_action!(Message);

pub fn message_system(
    mut action_reader: EventReader<Action>,
    messaging_query: Query<&Location>,
    mut present_query: Query<&mut Messages>,
    room_query: Query<&Room>,
) {
    for action in action_reader.iter() {
<<<<<<< HEAD
        if let Action::Message(Message { entity, message }) = action {
            let room_entity = if let Ok(location) = messaging_query.get(*entity) {
=======
        if let Action::Say(Say { actor, message }) = action {
            let room_entity = if let Ok(location) = messaging_query.get(*actor) {
>>>>>>> f909ea7f
                location.room
            } else {
                tracing::warn!("Entity {:?} cannot say without Named and Location.", actor);
                continue;
            };

            let room = room_query
                .get(room_entity)
                .expect("Location contains a valid room.");

            for player in &room.players {
                if let Ok(mut messages) = present_query.get_mut(*player) {
                    messages.queue(message.clone());
                }
            }
        }
    }
}

pub fn parse_say(player: Entity, tokenizer: Tokenizer) -> Result<Action, String> {
    if tokenizer.rest().is_empty() {
        Err("Say what?".to_string())
    } else {
        Ok(Action::from(Say {
            actor: player,
            message: tokenizer.rest().to_string(),
        }))
    }
}

#[derive(Debug, Clone)]
pub struct Say {
    pub actor: Entity,
    pub message: String,
}

into_action!(Say);

pub fn say_system(
    mut action_reader: EventReader<Action>,
    saying_query: Query<(&Named, &Location)>,
    mut present_query: Query<&mut Messages>,
    room_query: Query<&Room>,
) {
    for action in action_reader.iter() {
        if let Action::Say(Say { actor, message }) = action {
            let (name, room_entity) = if let Ok((named, location)) = saying_query.get(*actor) {
                (named.name.as_str(), location.room)
            } else {
                tracing::warn!("Entity {:?} cannot say without Named and Location.", actor);
                continue;
            };

            let other_message = format!("{} says \"{}\"", name, message);

            let room = room_query
                .get(room_entity)
                .expect("Location contains a valid room.");

            for player in &room.players {
                if *player == *actor {
                    if let Ok(mut messages) = present_query.get_mut(*player) {
                        messages.queue(format!("You say \"{}\"", message));
                    }
                } else if let Ok(mut messages) = present_query.get_mut(*player) {
                    messages.queue(other_message.clone());
                }
            }
        }
    }
}

pub fn parse_send(player: Entity, mut tokenizer: Tokenizer) -> Result<Action, String> {
    if let Some(target) = tokenizer.next() {
        if tokenizer.rest().is_empty() {
            Err(format!("Send what to {}?", target))
        } else {
            Ok(Action::from(SendMessage {
                actor: player,
                recipient: target.to_string(),
                message: tokenizer.rest().to_string(),
            }))
        }
    } else {
        Err("Send to whom?".to_string())
    }
}

#[derive(Debug, Clone)]
pub struct SendMessage {
    pub actor: Entity,
    pub recipient: String,
    pub message: String,
}

impl From<SendMessage> for Action {
    fn from(value: SendMessage) -> Self {
        Action::Send(value)
    }
}

pub fn send_system(
    mut action_reader: EventReader<Action>,
    players: Res<Players>,
    saying_query: Query<&Named>,
    mut messages_query: Query<&mut Messages>,
) {
    for action in action_reader.iter() {
        if let Action::Send(SendMessage {
            actor,
            recipient,
            message,
        }) = action
        {
            let name = if let Ok(named) = saying_query.get(*actor) {
                named.name.as_str()
            } else {
                tracing::warn!("Nameless entity {:?} cannot send a message.", actor);
                continue;
            };

            let recipient = if let Some(recipient) = players.by_name(recipient.as_str()) {
                recipient
            } else {
                if let Ok(mut messages) = messages_query.get_mut(*actor) {
                    messages.queue(format!(
                        "Your term beeps in irritation: \"User '{}' not found.\"",
                        recipient
                    ));
                };

                continue;
            };

            if recipient == *actor {
                if let Ok(mut messages) = messages_query.get_mut(*actor) {
                    messages.queue("Your term trills: \"Invalid recipient: Self.\"".to_string());
                };

                continue;
            }

            messages_query
                .get_mut(recipient)
                .expect("Recipient player has Messages.")
                .queue(format!("{} sends \"{}\"", name, message));

            if let Ok(mut messages) = messages_query.get_mut(*actor) {
                messages.queue("Your term chirps happily: \"Message sent.\"".to_string());
            };
        }
    }
}<|MERGE_RESOLUTION|>--- conflicted
+++ resolved
@@ -81,13 +81,8 @@
     room_query: Query<&Room>,
 ) {
     for action in action_reader.iter() {
-<<<<<<< HEAD
-        if let Action::Message(Message { entity, message }) = action {
-            let room_entity = if let Ok(location) = messaging_query.get(*entity) {
-=======
-        if let Action::Say(Say { actor, message }) = action {
+        if let Action::Message(Message { actor, message }) = action {
             let room_entity = if let Ok(location) = messaging_query.get(*actor) {
->>>>>>> f909ea7f
                 location.room
             } else {
                 tracing::warn!("Entity {:?} cannot say without Named and Location.", actor);
