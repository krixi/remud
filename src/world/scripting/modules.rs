--- conflicted
+++ resolved
@@ -127,15 +127,11 @@
     use bevy_app::Events;
 
     use crate::world::{
-<<<<<<< HEAD
-        action::communicate::{Emote, Message, Say, SendMessage},
-        fsm::{StateMachine, StateMachineBuilder},
-=======
         action::{
             communicate::{Emote, Message, Say, SendMessage},
             Action,
         },
->>>>>>> f909ea7f
+        fsm::{StateMachine, StateMachineBuilder},
         scripting::{modules::Me, QueuedAction},
     };
 
